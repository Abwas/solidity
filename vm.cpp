--- conflicted
+++ resolved
@@ -56,17 +56,14 @@
 		get<3>(addresses[ret]) = m_s.code(ret);
 	}
 
-<<<<<<< HEAD
-	t.receiveAddress = Address();
-=======
 	t.type = eth::Transaction::ContractCreation;
->>>>>>> dba99342
 	callcreates.push_back(t);
 	return ret;
 }
 
 bool FakeExtVM::call(Address _receiveAddress, u256 _value, bytesConstRef _data, u256* _gas, bytesRef _out, OnOpFunc const&, Address _myAddressOverride, Address _codeAddressOverride)
 {
+
 	u256 contractgas = 0xffff;
 
 	Transaction t;
@@ -135,11 +132,7 @@
 
 		m_ms.internal.resize(m_ms.internal.size() + 1);
 
-<<<<<<< HEAD
-		auto ret = m_s.call(_receiveAddress,_codeAddressOverride ? _codeAddressOverride : _receiveAddress, _myAddressOverride ? _myAddressOverride : myAddress, _value, gasPrice, _data, _gas, _out, origin, &suicides, &(m_ms.internal.back()), Executive::simpleTrace(), 1);
-=======
 		auto ret = m_s.call(_receiveAddress,_codeAddressOverride ? _codeAddressOverride : _receiveAddress, _myAddressOverride ? _myAddressOverride : myAddress, _value, gasPrice, _data, _gas, _out, origin, &sub, &(m_ms.internal.back()), OnOpFunc(), 1);
->>>>>>> dba99342
 
 		if (!m_ms.internal.back().from)
 			m_ms.internal.pop_back();
@@ -430,32 +423,8 @@
 	}
 }
 
-<<<<<<< HEAD
-OnOpFunc FakeExtVM::simpleTrace()
-{
-	return [](uint64_t steps, Instruction inst, bigint newMemSize, bigint gasCost, void* voidVM, void const* voidExt)
-	{
-		FakeExtVM const& ext = *(FakeExtVM const*)voidExt;
-		VM& vm = *(VM*)voidVM;
-
-		ostringstream o;
-		o << endl << "    STACK" << endl;
-		for (auto i: vm.stack())
-			o << (h256)i << endl;
-		o << "    MEMORY" << endl << memDump(vm.memory());
-		o << "    STORAGE" << endl;
-		for (auto const& i: ext.state().storage(ext.myAddress))
-			o << showbase << hex << i.first << ": " << i.second << endl;
-		dev::LogOutputStream<VMTraceChannel, false>(true) << o.str();
-		dev::LogOutputStream<VMTraceChannel, false>(false) << " | " << dec << ext.depth << " | " << ext.myAddress << " | #" << steps << " | " << hex << setw(4) << setfill('0') << vm.curPC() << " : " << instructionInfo(inst).name << " | " << dec << vm.gas() << " | -" << dec << gasCost << " | " << newMemSize << "x32" << " ]";
-	};
-}
-
-h160 FakeState::createNewAddress(Address _newAddress, Address _sender, u256 _endowment, u256 _gasPrice, u256* _gas, bytesConstRef _code, Address _origin, std::set<Address>* o_suicides, Manifest* o_ms, OnOpFunc const& _onOp, unsigned _level)
-=======
 // THIS IS BROKEN AND NEEDS TO BE REMOVED.
 h160 FakeState::createNewAddress(Address _newAddress, Address _sender, u256 _endowment, u256 _gasPrice, u256* _gas, bytesConstRef _code, Address _origin, SubState* o_sub, Manifest* o_ms, OnOpFunc const& _onOp, unsigned _level)
->>>>>>> dba99342
 {
 	(void)o_sub;
 
@@ -521,7 +490,6 @@
 
 
 
-
 namespace dev { namespace test {
 
 void doTests(json_spirit::mValue& v, bool _fillin)
@@ -553,7 +521,7 @@
 		VM vm(fev.gas);
 		try
 		{
-			output = vm.go(fev, fev.simpleTrace()).toVector();
+			output = vm.go(fev).toVector();
 		}
 		catch (Exception const& _e)
 		{
@@ -788,31 +756,4 @@
 BOOST_AUTO_TEST_CASE(vmSystemOperationsTest)
 {
 	dev::test::executeTests("vmSystemOperationsTest");
-}
-
-BOOST_AUTO_TEST_CASE(userDefinedFile)
-{
-
-	if (boost::unit_test::framework::master_test_suite().argc == 2)
-	{
-		string filename = boost::unit_test::framework::master_test_suite().argv[1];
-		g_logVerbosity = 12;
-		try
-		{
-			cnote << "Testing VM..." << "user defined test";
-			json_spirit::mValue v;
-			string s = asString(contents(filename));
-			BOOST_REQUIRE_MESSAGE(s.length() > 0, "Contents of " + filename + " is empty. ");
-			json_spirit::read_string(s, v);
-			dev::test::doTests(v, false);
-		}
-		catch (Exception const& _e)
-		{
-			BOOST_ERROR("Failed VM Test with Exception: " << diagnostic_information(_e));
-		}
-		catch (std::exception const& _e)
-		{
-			BOOST_ERROR("Failed VM Test with Exception: " << _e.what());
-		}
-	}
 }